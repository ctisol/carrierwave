= CarrierWave

http://carrierwave.rubyforge.org

== Summary

This plugin for Merb and Rails provides a simple and extremely flexible way to
upload files.

== Description

* RDoc Documentation {available at Rubyforge}[http://carrierwave.rubyforge.org/rdoc].
* Source code {hosted at GitHub}[http://github.com/jnicklas/carrierwave]
* Please {report any issues}[http://github.com/jnicklas/carrierwave/issues] on GitHub
* Please direct any questions at the {mailing list}[http://groups.google.com/group/carrierwave]
* Check out the {example app}[http://github.com/jnicklas/carrierwave-example-app]

== Getting Started

Install the latest stable release:

    [sudo] gem install carrierwave

In Merb, add it as a dependency to your config/dependencies.rb:

    dependency 'carrierwave'

In Rails, add it to your environment.rb:

    config.gem "carrierwave"

== Quick Start

Start off by generating an uploader:

    merb-gen uploader Avatar

or in Rails:

    script/generate uploader Avatar

this should give you a file in:

    app/uploaders/avatar_uploader.rb

Check out this file for some hints on how you can customize your uploader. It
should look something like this:

    class AvatarUploader < CarrierWave::Uploader::Base
      storage :file
    end

You can use your uploader class to store and retrieve files like this:

    uploader = AvatarUploader.new

    uploader.store!(my_file)

    uploader.retrieve_from_store!('my_file.png')

CarrierWave gives you a +store+ for permanent storage, and a +cache+ for
temporary storage. You can use different stores, at the moment a filesystem
store, an Amazon S3 store, a Rackspace Cloud Files store, and a store for MongoDB's GridFS are bundled.

Most of the time you are going to want to use CarrierWave together with an ORM.
It is quite simple to mount uploaders on columns in your model, so you can
simply assign files and get going:

=== ActiveRecord, DataMapper, Sequel, MongoMapper

Make sure you are loading CarrierWave after loading your ORM, otherwise you'll
need to require the relevant extension manually, e.g.:

    require 'carrierwave/orm/activerecord'

Add a string column to the model you want to mount the uploader on:

    add_column :user, :avatar, :string

Open your model file and mount the uploader:

    class User
      mount_uploader :avatar, AvatarUploader
    end

This works the same with all supported ORMs.

Now you can cache files by assigning them to the attribute, they will
automatically be stored when the record is saved.

    u = User.new
    u.avatar = params[:file]
    u.avatar = File.open('somewhere')
    u.save!
    u.avatar.url # => '/url/to/file.png'
    u.avatar.current_path # => 'path/to/file.png'

== Changing the storage directory

In order to change where uploaded files are put, just override the +store_dir+
method:

    class MyUploader < CarrierWave::Uploader::Base
      def store_dir
        'public/my/upload/directory'
      end
    end

This works for the file storage as well as Amazon S3 and Rackspace Cloud Files.
Define +store_dir+ as +nil+ if you'd like to store files at the root level.

== Securing uploads

Certain file might be dangerous if uploaded to the wrong location, such as php files or other script files. CarrierWave allows you to specify a white-list of allowed extensions.

If you're mounting the uploader, uploading a file with the wrong extension will make the record invalid instead. Otherwise, an error is raised.

    class MyUploader < CarrierWave::Uploader::Base
      def extension_white_list
        %w(jpg jpeg gif png)
      end
    end

== Adding versions

Often you'll want to add different versions of the same file. The classic
example is image thumbnails. There is built in support for this:

    class MyUploader < CarrierWave::Uploader::Base
      include CarrierWave::RMagick

      process :resize_to_fit => [800, 800]

      version :thumb do
        process :resize_to_fill => [200,200]
      end

    end

When this uploader is used, an uploaded image would be scaled to be no larger
than 800 by 800 pixels. A version called thumb is then created, which is scaled
and cropped to exactly 200 by 200 pixels. The uploader could be used like this:

    uploader = AvatarUploader.new
    uploader.store!(my_file)                              # size: 1024x768

    uploader.url # => '/url/to/my_file.png'               # size: 800x600
    uploader.thumb.url # => '/url/to/thumb_my_file.png'   # size: 200x200

One important thing to remember is that process is called *before* versions are
created. This can cut down on processing cost.

It is possible to nest versions within versions:

    class MyUploader < CarrierWave::Uploader::Base

      version :animal do
        version :human
        version :monkey
        version :llama
      end
    end

== Making uploads work across form redisplays

Often you'll notice that uploaded files disappear when a validation fails.
CarrierWave has a feature that makes it easy to remember the uploaded file even
in that case. Suppose your +user+ model has an uploader mounted on +avatar+
file, just add a hidden field called +avatar_cache+. In Rails, this would look
like this:

    <% form_for @user, :html => {:multipart => true} do |f| %>
      <p>
        <label>My Avatar</label>
        <%= f.file_field :avatar %>
        <%= f.hidden_field :avatar_cache %>
      </p>
    <% end %>

It might be a good idea to show the user that a file has been uploaded, in the
case of images, a small thumbnail would be a good indicator:

    <% form_for @user, :html => {:multipart => true} do |f| %>
      <p>
        <label>My Avatar</label>
        <%= image_tag(@user.avatar_url) if @user.avatar? %>
        <%= f.file_field :avatar %>
        <%= f.hidden_field :avatar_cache %>
      </p>
    <% end %>

== Removing uploaded files

If you want to remove a previously uploaded file on a mounted uploader, you can
easily add a checkbox to the form which will remove the file when checked.

    <% form_for @user, :html => {:multipart => true} do |f| %>
      <p>
        <label>My Avatar</label>
        <%= image_tag(@user.avatar_url) if @user.avatar? %>
        <%= f.file_field :avatar %>
      </p>

      <p>
        <label>
          <%= f.check_box :remove_avatar %>
          Remove avatar
        </label>
      </p>
    <% end %>

If you want to remove the file manually, you can call <code>remove_avatar!</code>.

== Uploading files from a remote location

Your users may find it convenient to upload a file from a location on the Internet
via a URL. CarrierWave makes this simple, just add the appropriate column to your
form and you're good to go:

    <% form_for @user, :html => {:multipart => true} do |f| %>
      <p>
        <label>My Avatar URL:</label>
        <%= image_tag(@user.avatar_url) if @user.avatar? %>
        <%= f.text_field :remote_avatar_url %>
      </p>
    <% end %>

== Providing a default URL

In many cases, especially when working with images, it might be a good idea to
provide a default url, a fallback in case no file has been uploaded. You can do
this easily by overriding the +default_url+ method in your uploader:

    class MyUploader < CarrierWave::Uploader::Base
      def default_url
        "/images/fallback/" + [version_name, "default.png"].compact.join('_')
      end
    end

== Configuring CarrierWave

CarrierWave has a broad range of configuration options, which you can configure,
both globally and on a per-uploader basis:

    CarrierWave.configure do |config|
      config.permissions = 0666
      config.storage = :s3
    end

Or alternatively:

    class AvatarUploader < CarrierWave::Uploader::Base
      permissions 0777
    end

== Testing CarrierWave

It's a good idea to test you uploaders in isolation. In order to speed up your
tests, it's recommended to switch off processing in your tests, and to use the
file storage. In Rails you could do that by adding an initializer with:

    if Rails.env.test? or Rails.env.cucumber?
      CarrierWave.configure do |config|
        config.storage = :file
        config.enable_processing = false
      end
    end

If you need to test your processing, you should test it in isolation, and enable
processing only for those tests that need it.

CarrierWave comes with some RSpec matchers which you may find useful:

    require 'carrierwave/test/matchers'

    describe MyUploader do
      before do
        MyUploader.enable_processing = true
        @uploader = MyUploader.new(@user, :avatar)
        @uploader.store!(File.open(path_to_file))
      end

      after do
        MyUploader.enable_processing = false
      end

      context 'the thumb version' do
        it "should scale down a landscape image to be exactly 64 by 64 pixels" do
          @uploader.thumb.should have_dimensions(64, 64)
        end
      end

      context 'the small version' do
        it "should scale down a landscape image to fit within 200 by 200 pixels" do
          @uploader.small.should be_no_larger_than(200, 200)
        end
      end

      it "should make the image readable only to the owner and not executable" do
        @uploader.should have_permissions(0600)
      end
    end

== Using Amazon S3

Older versions of CarrierWave used the +aws-s3+ and +right_aws+ libraries. The Aws[http://github.com/appoxy/aws]
is now used meaning european buckets are supported out the box. Ensure you have it installed:

    gem install aws

You'll need to configure a bucket, access id and secret key like this:

    CarrierWave.configure do |config|
      config.s3_access_key_id = 'xxxxxx'
      config.s3_secret_access_key = 'xxxxxx'
      config.s3_bucket = 'name_of_bucket'
    end

Do this in an initializer in Rails, and in a +before_app_loads+ block in Merb.

And then in your uploader, set the storage to :s3

    class AvatarUploader < CarrierWave::Uploader::Base
      storage :s3
    end

That's it! You can still use the <code>CarrierWave::Uploader#url</code> method to return
the url to the file on Amazon S3.

<<<<<<< HEAD
Alternatively, and especially if your bucket is located in Europe, you can use the
{Aws}[http://github.com/appoxy/aws] or older RightAws library by setting the storage to :right_s3

    class AvatarUploader < CarrierWave::Uploader::Base
      storage :right_s3
    end

The newer {Aws}[http://github.com/appoxy/aws] is a fork of the older RightAws library with
support for Ruby 1.9, and better handling of threads. Ensure you have it installed:

    gem install aws

If the gem is not available, Carrierwave will try loading the original right_aws gem.

=======
>>>>>>> 8538a78a

== Using Rackspace Cloud Files

Cloud Files support requires a {Rackspace Cloud}[http://rackspacecloud.com] username and API key.
You must also create a container for Carrierwave to use, and mark it public (publish it to the CDN)

    CarrierWave.configure do |config|
      config.cloud_files_user_name = 'xxxxxx'
      config.cloud_files_api_key = 'xxxxxxxxxxxxxxxxxxxxx'
      config.cloud_files_container = 'name_of_bucket'
    end

Do this in an initializer in Rails, and in a +before_app_loads+ block in Merb.

And then in your uploader, set the storage to :cloud_files

    class AvatarUploader < CarrierWave::Uploader::Base
      storage :cloud_files
    end

That's it! You can still use the <code>CarrierWave::Uploader#url</code> method to return
the url to the file on the Cloud Files CDN.

== Using MongoDB's GridFS store

You'll need to configure the database and host to use:

    CarrierWave.configure do |config|
      config.grid_fs_database = 'my_mongo_database'
      config.grid_fs_host = 'mongo.example.com'
    end

The defaults are 'carrierwave' and 'localhost'.

And then in your uploader, set the storage to <code>:grid_fs</code>:

    class AvatarUploader < CarrierWave::Uploader::Base
      storage :grid_fs
    end

Since GridFS doesn't make the files available via HTTP, you'll need to stream
them yourself. In Rails for example, you could use the +send_data+ method. You
can tell CarrierWave the URL you will serve your images from, allowing it to
generate the correct URL, by setting eg:

    CarrierWave.configure do |config|
      config.grid_fs_access_url = "/image/show"
    end

== Using RMagick

If you're uploading images, you'll probably want to manipulate them in some way,
you might want to create thumbnail images for example. CarrierWave comes with a
small library to make manipulating images with RMagick easier, you'll need to
include it in your Uploader:

    class AvatarUploader < CarrierWave::Uploader::Base
      include CarrierWave::RMagick
    end

The RMagick module gives you a few methods, like
<code>CarrierWave::RMagick#resize_to_fill</code> which manipulate the image file in some
way. You can set a +process+ callback, which will call that method any time a
file is uploaded.

    class AvatarUploader < CarrierWave::Uploader::Base
      include CarrierWave::RMagick

      process :resize_to_fill => [200, 200]
      process :convert => 'png'

      def filename
        super + '.png'
      end
    end

Check out the manipulate! method, which makes it easy for you to write your own
manipulation methods.

== Using ImageScience

ImageScience works the same way as RMagick.

    class AvatarUploader < CarrierWave::Uploader::Base
      include CarrierWave::ImageScience

      process :resize_to_fill => [200, 200]
    end

== Using MiniMagick

MiniMagick is similar to RMagick but performs all the operations using the 'mogrify'
command which is part of the standard ImageMagick kit. This allows you to have the power
of ImageMagick without having to worry about installing all the RMagick libraries.

See the MiniMagick site for more details:

http://github.com/probablycorey/mini_magick

And the ImageMagick command line options for more for whats on offer:

http://www.imagemagick.org/script/command-line-options.php

Currently, the MiniMagick carrierwave processor provides exactly the same methods as
for the RMagick processor.

    class AvatarUploader < CarrierWave::Uploader::Base
      include CarrierWave::MiniMagick

      process :resize_to_fill => [200, 200]
    end

== Migrating

If you are using Paperclip, you can use the provided compatibility module:

    class AvatarUploader < CarrierWave::Uploader::Base
      include CarrierWave::Compatibility::Paperclip
    end

See the documentation for <code>Paperclip::Compatibility::Paperclip</code> for more
detaills.

Be sure to use mount_on to specify the correct column:

    mount_uploader :avatar, AvatarUploader, :mount_on => :avatar_file_name

Unfortunately AttachmentFoo differs too much in philosophy for there to be a
sensible compatibility mode. Patches for migrating from other solutions will be
happily accepted.

== i18n

The activerecord validations use the Rails i18n framework. Add these keys to
your translations file:

    carrierwave:
      errors:
        integrity: 'Not an image.'
        processing: 'Cannot resize image.'

== Contributors

These people have contributed their time and effort to CarrierWave:

* Jonas Nicklas
* Pavel Kunc
* Andrew Timberlake
* Durran Jordan
* Scott Motte
* Sho Fukamachi
* Sam Lown
* Dave Ott
* Quin Hoxie
* H. Wade Minter
* Trevor Turk
* Nicklas Ramhöj
* Matt Hooks
* Andreas Haller

== License

Copyright (c) 2008 Jonas Nicklas

Permission is hereby granted, free of charge, to any person obtaining
a copy of this software and associated documentation files (the
"Software"), to deal in the Software without restriction, including
without limitation the rights to use, copy, modify, merge, publish,
distribute, sublicense, and/or sell copies of the Software, and to
permit persons to whom the Software is furnished to do so, subject to
the following conditions:

The above copyright notice and this permission notice shall be
included in all copies or substantial portions of the Software.

THE SOFTWARE IS PROVIDED "AS IS", WITHOUT WARRANTY OF ANY KIND,
EXPRESS OR IMPLIED, INCLUDING BUT NOT LIMITED TO THE WARRANTIES OF
MERCHANTABILITY, FITNESS FOR A PARTICULAR PURPOSE AND
NONINFRINGEMENT. IN NO EVENT SHALL THE AUTHORS OR COPYRIGHT HOLDERS BE
LIABLE FOR ANY CLAIM, DAMAGES OR OTHER LIABILITY, WHETHER IN AN ACTION
OF CONTRACT, TORT OR OTHERWISE, ARISING FROM, OUT OF OR IN CONNECTION
WITH THE SOFTWARE OR THE USE OR OTHER DEALINGS IN THE SOFTWARE.

== Development

If you want to run the tests (and you should) it might be convenient to install
the development dependencies, you can do that with:

    sudo gem install carrierwave --development

CarrierWave is still young, but most of it is pretty well documented. It is also
extensively specced, and there are cucumber features for some common use cases.
Just dig in and look at the source for more in-depth explanation of what things
are doing.

Issues are reported on GitHub, pull requests are very welcome!<|MERGE_RESOLUTION|>--- conflicted
+++ resolved
@@ -327,23 +327,6 @@
 That's it! You can still use the <code>CarrierWave::Uploader#url</code> method to return
 the url to the file on Amazon S3.
 
-<<<<<<< HEAD
-Alternatively, and especially if your bucket is located in Europe, you can use the
-{Aws}[http://github.com/appoxy/aws] or older RightAws library by setting the storage to :right_s3
-
-    class AvatarUploader < CarrierWave::Uploader::Base
-      storage :right_s3
-    end
-
-The newer {Aws}[http://github.com/appoxy/aws] is a fork of the older RightAws library with
-support for Ruby 1.9, and better handling of threads. Ensure you have it installed:
-
-    gem install aws
-
-If the gem is not available, Carrierwave will try loading the original right_aws gem.
-
-=======
->>>>>>> 8538a78a
 
 == Using Rackspace Cloud Files
 
