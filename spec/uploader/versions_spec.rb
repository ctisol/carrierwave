--- conflicted
+++ resolved
@@ -232,32 +232,18 @@
 
       it "should process conditional versions if the condition method returns true" do
         @uploader_class.version(:preview)[:options][:if] = :true?
-<<<<<<< HEAD
-        @uploader.should_receive(:true?).with(@file).once.and_return(true)
-        @uploader.thumb.should_receive(:store!).with(@file)
-        @uploader.preview.should_receive(:store!).with(@file)
-        @uploader.store!(@file)
-=======
         @uploader.should_receive(:true?).once.and_return(true)
         @uploader.store!(@file)
         @uploader.thumb.should be_present
         @uploader.preview.should be_present
->>>>>>> 149cafae
       end
 
       it "should not process conditional versions if the condition method returns false" do
         @uploader_class.version(:preview)[:options][:if] = :false?
-<<<<<<< HEAD
-        @uploader.should_receive(:false?).with(@file).once.and_return(false)
-        @uploader.thumb.should_receive(:store!).with(@file)
-        @uploader.preview.should_not_receive(:store!)
-        @uploader.store!(@file)
-=======
         @uploader.should_receive(:false?).once.and_return(false)
         @uploader.store!(@file)
         @uploader.thumb.should be_present
         @uploader.preview.should be_blank
->>>>>>> 149cafae
        end
     end
 
