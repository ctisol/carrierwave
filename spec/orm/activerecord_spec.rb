# encoding: utf-8

require 'spec_helper'

require 'carrierwave/orm/activerecord'

# change this if sqlite is unavailable
dbconfig = {
  :adapter => 'sqlite3',
  :database => ':memory:'
}

ActiveRecord::Base.establish_connection(dbconfig)
ActiveRecord::Migration.verbose = false

class TestMigration < ActiveRecord::Migration
  def self.up
    create_table :events, :force => true do |t|
      t.column :image, :string
      t.column :textfile, :string
      t.column :foo, :string
    end
  end

  def self.down
    drop_table :events
  end
end

class Event < ActiveRecord::Base; end # setup a basic AR class for testing
$arclass = 0

describe CarrierWave::ActiveRecord do

  describe '#mount_uploader' do

    before(:all) { TestMigration.up }
    after(:all) { TestMigration.down }
    after { Event.delete_all }

    before do
      # My god, what a horrible, horrible solution, but AR validations don't work
      # unless the class has a name. This is the best I could come up with :S
      $arclass += 1
      @class = Class.new(Event)
      # AR validations don't work unless the class has a name, and
      # anonymous classes can be named by assigning them to a constant
      Object.const_set("Event#{$arclass}", @class)
      @class.table_name = "events"
      @uploader = Class.new(CarrierWave::Uploader::Base)
      @class.mount_uploader(:image, @uploader)
      @event = @class.new
    end

    describe '#image' do

      it "should return blank uploader when nothing has been assigned" do
        @event.image.should be_blank
      end

      it "should return blank uploader when an empty string has been assigned" do
        @event[:image] = ''
        @event.save
        @event.reload
        @event.image.should be_blank
      end

      it "should retrieve a file from the storage if a value is stored in the database" do
        @event[:image] = 'test.jpeg'
        @event.save
        @event.reload
        @event.image.should be_an_instance_of(@uploader)
      end

      it "should set the path to the store dir" do
        @event[:image] = 'test.jpeg'
        @event.save
        @event.reload
        @event.image.current_path.should == public_path('uploads/test.jpeg')
      end

      it "should return valid JSON when to_json is called when image is nil" do
        @event[:image].should be_nil

        JSON.parse(@event.to_json)["event#{$arclass}"]["image"].should == {"url"=>nil}
      end

      it "should return valid JSON when to_json is called when image is present" do
        @event[:image] = 'test.jpeg'
        @event.save
        @event.reload

        JSON.parse(@event.to_json)["event#{$arclass}"]["image"].should == {"url"=>"/uploads/test.jpeg"}
      end

      # FIXME to_xml should work like to_json
      it "should return valid XML when to_xml is called when image is nil" do
        @event[:image].should be_nil

<<<<<<< HEAD
        Hash.from_xml(@event.to_xml)["event#{$arclass}"].should == {"textfile"=>nil, "id"=>nil, "foo"=>nil}
=======
        Hash.from_xml(@event.to_xml)["event#{$arclass}"].except("id").should == {"textfile"=>nil, "foo"=>nil}
>>>>>>> f30f54e9
      end

      # FIXME to_xml should work like to_json
      it "should return valid XML when to_xml is called when image is present" do
        @event[:image] = 'test.jpeg'
        @event.save
        @event.reload

        Hash.from_xml(@event.to_xml)["event#{$arclass}"]["image"].should == "test.jpeg"
      end
    end

    describe '#image=' do

      it "should cache a file" do
        @event.image = stub_file('test.jpeg')
        @event.image.should be_an_instance_of(@uploader)
      end

      it "should write nothing to the database, to prevent overriden filenames to fail because of unassigned attributes" do
        @event[:image].should be_nil
      end

      it "should copy a file into into the cache directory" do
        @event.image = stub_file('test.jpeg')
        @event.image.current_path.should =~ %r(^#{public_path('uploads/tmp')})
      end

      it "should do nothing when nil is assigned" do
        @event.image = nil
        @event.image.should be_blank
      end

      it "should do nothing when an empty string is assigned" do
        @event.image = ''
        @event.image.should be_blank
      end

      context 'when validating integrity' do
        before do
          @uploader.class_eval do
            def extension_white_list
              %w(txt)
            end
          end
        end

        it "should use I18n for integrity error messages" do
          # Localize the error message to Dutch
          change_locale_and_store_translations(:nl, :errors => {
            :messages => {
              :extension_white_list_error => "Het opladen van %{extension} bestanden is niet toe gestaan. Geaccepteerde types: %{allowed_types}"
            }
          }) do
            # Assigning image triggers check_whitelist! and thus should be inside change_locale_and_store_translations
            @event.image = stub_file('test.jpg')
            @event.should_not be_valid
            @event.valid?
            @event.errors[:image].should == ['Het opladen van "jpg" bestanden is niet toe gestaan. Geaccepteerde types: ["txt"]']
          end
        end
      end

      context 'when validating processing' do
        before do
          @uploader.class_eval do
            process :monkey
            def monkey
              raise CarrierWave::ProcessingError
            end
          end
          @event.image = stub_file('test.jpg')
        end

        it "should make the record invalid when a processing error occurs" do
          @event.should_not be_valid
        end

        it "should use I18n for processing errors without messages" do
          @event.valid?
          @event.errors[:image].should == ['failed to be processed']

          change_locale_and_store_translations(:pt, :activerecord => {
            :errors => {
              :messages => {
                :carrierwave_processing_error => 'falha ao processar imagem.'
              }
            }
          }) do
            @event.should_not be_valid
            @event.errors[:image].should == ['falha ao processar imagem.']
          end
        end
      end

      context 'when validating processing' do
        before do
          @uploader.class_eval do
            process :monkey
            def monkey
              raise CarrierWave::ProcessingError, "Ohh noez!"
            end
          end
          @event.image = stub_file('test.jpg')
        end

        it "should make the record invalid when a processing error occurs" do
          @event.should_not be_valid
        end

        it "should use the error's messages for processing errors with messages" do
          @event.valid?
          @event.errors[:image].should == ['Ohh noez!']

          change_locale_and_store_translations(:pt, :activerecord => {
            :errors => {
              :messages => {
                :carrierwave_processing_error => 'falha ao processar imagem.'
              }
            }
          }) do
            @event.should_not be_valid
            @event.errors[:image].should == ['Ohh noez!']
          end
        end
      end
    end

    describe '#save' do

      it "should do nothing when no file has been assigned" do
        @event.save.should be_true
        @event.image.should be_blank
      end

      it "should copy the file to the upload directory when a file has been assigned" do
        @event.image = stub_file('test.jpeg')
        @event.save.should be_true
        @event.image.should be_an_instance_of(@uploader)
        @event.image.current_path.should == public_path('uploads/test.jpeg')
      end

      it "should do nothing when a validation fails" do
        @class.validate { |r| r.errors.add :textfile, "FAIL!" }
        @event.image = stub_file('test.jpeg')
        @event.save.should be_false
        @event.image.should be_an_instance_of(@uploader)
        @event.image.current_path.should =~ /^#{public_path('uploads/tmp')}/
      end

      it "should assign the filename to the database" do
        @event.image = stub_file('test.jpeg')
        @event.save.should be_true
        @event.reload
        @event[:image].should == 'test.jpeg'
        @event.image_identifier.should == 'test.jpeg'
      end

      it "should preserve the image when nothing is assigned" do
        @event.image = stub_file('test.jpeg')
        @event.save.should be_true
        @event = @class.find(@event.id)
        @event.foo = "bar"
        @event.save.should be_true
        @event[:image].should == 'test.jpeg'
        @event.image_identifier.should == 'test.jpeg'
      end

      it "should remove the image if remove_image? returns true" do
        @event.image = stub_file('test.jpeg')
        @event.save!
        @event.remove_image = true
        @event.save!
        @event.reload
        @event.image.should be_blank
        @event[:image].should == ''
        @event.image_identifier.should == ''
      end

      it "should mark image as changed when saving a new image" do
        @event.image_changed?.should be_false
        @event.image = stub_file("test.jpeg")
        @event.image_changed?.should be_true
        @event.save
        @event.reload
        @event.image_changed?.should be_false
        @event.image = stub_file("test.jpg")
        @event.image_changed?.should be_true
        @event.changed_for_autosave?.should be_true
      end

    end

    describe '#destroy' do

      it "should do nothing when no file has been assigned" do
        @event.save.should be_true
        @event.destroy
      end

      it "should remove the file from the filesystem" do
        @event.image = stub_file('test.jpeg')
        @event.save.should be_true
        @event.image.should be_an_instance_of(@uploader)
        @event.image.current_path.should == public_path('uploads/test.jpeg')
        @event.destroy
        File.exist?(public_path('uploads/test.jpeg')).should be_false
      end

    end

    describe 'with overriddent filename' do

      describe '#save' do

        before do
          @uploader.class_eval do
            def filename
              model.name + File.extname(super)
            end
          end
          @event.stub!(:name).and_return('jonas')
        end

        it "should copy the file to the upload directory when a file has been assigned" do
          @event.image = stub_file('test.jpeg')
          @event.save.should be_true
          @event.image.should be_an_instance_of(@uploader)
          @event.image.current_path.should == public_path('uploads/jonas.jpeg')
        end

        it "should assign an overridden filename to the database" do
          @event.image = stub_file('test.jpeg')
          @event.save.should be_true
          @event.reload
          @event[:image].should == 'jonas.jpeg'
        end

      end

    end

    describe 'with validates_presence_of' do

      before do
        @class.validates_presence_of :image
        @event.stub!(:name).and_return('jonas')
      end

      it "should be valid if a file has been cached" do
        @event.image = stub_file('test.jpeg')
        @event.should be_valid
      end

      it "should not be valid if a file has not been cached" do
        @event.should_not be_valid
      end

    end

    describe 'with validates_size_of' do

      before do
        @class.validates_size_of :image, :maximum => 40
        @event.stub!(:name).and_return('jonas')
      end

      it "should be valid if a file has been cached that matches the size criteria" do
        @event.image = stub_file('test.jpeg')
        @event.should be_valid
      end

      it "should not be valid if a file has been cached that does not match the size criteria" do
        @event.image = stub_file('bork.txt')
        @event.should_not be_valid
      end

    end
  end

  describe '#mount_uploader with mount_on' do

    before(:all) { TestMigration.up }
    after(:all) { TestMigration.down }
    after { Event.delete_all }

    before do
      @class = Class.new(Event)
      @class.table_name = "events"
      @uploader = Class.new(CarrierWave::Uploader::Base)
      @class.mount_uploader(:avatar, @uploader, :mount_on => :image)
      @event = @class.new
    end

    describe '#avatar=' do

      it "should cache a file" do
        @event.avatar = stub_file('test.jpeg')
        @event.save
        @event.reload
        @event.avatar.should be_an_instance_of(@uploader)
        @event.image.should == 'test.jpeg'
      end

    end
  end

  describe '#mount_uploader removing old files' do

    before(:all) { TestMigration.up }
    after(:all) { TestMigration.down }

    before do
      @class = Class.new(Event)
      @class.table_name = "events"
      @uploader = Class.new(CarrierWave::Uploader::Base)
      @class.mount_uploader(:image, @uploader)
      @event = @class.new
      @event.image = stub_file('old.jpeg')
      @event.save.should be_true
      File.exists?(public_path('uploads/old.jpeg')).should be_true
    end

    after do
      FileUtils.rm_rf(file_path("uploads"))
    end

    describe 'normally' do
      it "should remove old file if old file had a different path" do
        @event.image = stub_file('new.jpeg')
        @event.save.should be_true
        File.exists?(public_path('uploads/new.jpeg')).should be_true
        File.exists?(public_path('uploads/old.jpeg')).should be_false
      end

      it "should not remove old file if old file had a different path but config is false" do
        @uploader.stub!(:remove_previously_stored_files_after_update).and_return(false)
        @event.image = stub_file('new.jpeg')
        @event.save.should be_true
        File.exists?(public_path('uploads/new.jpeg')).should be_true
        File.exists?(public_path('uploads/old.jpeg')).should be_true
      end

      it "should not remove file if old file had the same path" do
        @event.image = stub_file('old.jpeg')
        @event.save.should be_true
        File.exists?(public_path('uploads/old.jpeg')).should be_true
      end

      it "should not remove file if validations fail on save" do
        @class.validate { |r| r.errors.add :textfile, "FAIL!" }
        @event.image = stub_file('new.jpeg')
        @event.save.should be_false
        File.exists?(public_path('uploads/old.jpeg')).should be_true
      end
    end

    describe 'with an overriden filename' do
      before do
        @uploader.class_eval do
          def filename
            model.foo + File.extname(super)
          end
        end

        @event.image = stub_file('old.jpeg')
        @event.foo = "test"
        @event.save.should be_true
        File.exists?(public_path('uploads/test.jpeg')).should be_true
        @event.image.read.should == "this is stuff"
      end

      it "should not remove file if old file had the same dynamic path" do
        @event.image = stub_file('test.jpeg')
        @event.save.should be_true
        File.exists?(public_path('uploads/test.jpeg')).should be_true
      end

      it "should remove old file if old file had a different dynamic path" do
        @event.foo = "new"
        @event.image = stub_file('test.jpeg')
        @event.save.should be_true
        File.exists?(public_path('uploads/new.jpeg')).should be_true
        File.exists?(public_path('uploads/test.jpeg')).should be_false
      end
    end
  end

  describe '#mount_uploader removing old files with versions' do

    before(:all) { TestMigration.up }
    after(:all) { TestMigration.down }

    before do
      @class = Class.new(Event)
      @class.table_name = "events"
      @uploader = Class.new(CarrierWave::Uploader::Base)
      @uploader.version :thumb
      @class.mount_uploader(:image, @uploader)
      @event = @class.new
      @event.image = stub_file('old.jpeg')
      @event.save.should be_true
      File.exists?(public_path('uploads/old.jpeg')).should be_true
      File.exists?(public_path('uploads/thumb_old.jpeg')).should be_true
    end

    after do
      FileUtils.rm_rf(file_path("uploads"))
    end

    it "should remove old file if old file had a different path" do
      @event.image = stub_file('new.jpeg')
      @event.save.should be_true
      File.exists?(public_path('uploads/new.jpeg')).should be_true
      File.exists?(public_path('uploads/thumb_new.jpeg')).should be_true
      File.exists?(public_path('uploads/old.jpeg')).should be_false
      File.exists?(public_path('uploads/thumb_old.jpeg')).should be_false
    end

    it "should not remove file if old file had the same path" do
      @event.image = stub_file('old.jpeg')
      @event.save.should be_true
      File.exists?(public_path('uploads/old.jpeg')).should be_true
      File.exists?(public_path('uploads/thumb_old.jpeg')).should be_true
    end
  end

  describe '#mount_uploader removing old files with multiple uploaders' do

    before(:all) { TestMigration.up }
    after(:all) { TestMigration.down }

    before do
      @class = Class.new(Event)
      @class.table_name = "events"
      @uploader = Class.new(CarrierWave::Uploader::Base)
      @class.mount_uploader(:image, @uploader)
      @uploader1 = Class.new(CarrierWave::Uploader::Base)
      @class.mount_uploader(:textfile, @uploader1)
      @event = @class.new
      @event.image = stub_file('old.jpeg')
      @event.textfile = stub_file('old.txt')
      @event.save.should be_true
      File.exists?(public_path('uploads/old.jpeg')).should be_true
      File.exists?(public_path('uploads/old.txt')).should be_true
    end

    after do
      FileUtils.rm_rf(file_path("uploads"))
    end

    it "should remove old file1 and file2 if old file1 and file2 had a different paths" do
      @event.image = stub_file('new.jpeg')
      @event.textfile = stub_file('new.txt')
      @event.save.should be_true
      File.exists?(public_path('uploads/new.jpeg')).should be_true
      File.exists?(public_path('uploads/old.jpeg')).should be_false
      File.exists?(public_path('uploads/new.txt')).should be_true
      File.exists?(public_path('uploads/old.txt')).should be_false
    end

    it "should remove old file1 but not file2 if old file1 had a different path but old file2 has the same path" do
      @event.image = stub_file('new.jpeg')
      @event.textfile = stub_file('old.txt')
      @event.save.should be_true
      File.exists?(public_path('uploads/new.jpeg')).should be_true
      File.exists?(public_path('uploads/old.jpeg')).should be_false
      File.exists?(public_path('uploads/old.txt')).should be_true
    end

    it "should not remove file1 or file2 if file1 and file2 have the same paths" do
      @event.image = stub_file('old.jpeg')
      @event.textfile = stub_file('old.txt')
      @event.save.should be_true
      File.exists?(public_path('uploads/old.jpeg')).should be_true
      File.exists?(public_path('uploads/old.txt')).should be_true
    end
  end

  describe '#mount_uploader removing old files with with mount_on' do

    before(:all) { TestMigration.up }
    after(:all) { TestMigration.down }

    before do
      @class = Class.new(Event)
      @class.table_name = "events"
      @uploader = Class.new(CarrierWave::Uploader::Base)
      @class.mount_uploader(:avatar, @uploader, :mount_on => :image)
      @event = @class.new
      @event.avatar = stub_file('old.jpeg')
      @event.save.should be_true
      File.exists?(public_path('uploads/old.jpeg')).should be_true
    end

    after do
      FileUtils.rm_rf(file_path("uploads"))
    end

    it "should remove old file if old file had a different path" do
      @event.avatar = stub_file('new.jpeg')
      @event.save.should be_true
      File.exists?(public_path('uploads/new.jpeg')).should be_true
      File.exists?(public_path('uploads/old.jpeg')).should be_false
    end

    it "should not remove file if old file had the same path" do
      @event.avatar = stub_file('old.jpeg')
      @event.save.should be_true
      File.exists?(public_path('uploads/old.jpeg')).should be_true
    end
  end
end<|MERGE_RESOLUTION|>--- conflicted
+++ resolved
@@ -97,11 +97,7 @@
       it "should return valid XML when to_xml is called when image is nil" do
         @event[:image].should be_nil
 
-<<<<<<< HEAD
-        Hash.from_xml(@event.to_xml)["event#{$arclass}"].should == {"textfile"=>nil, "id"=>nil, "foo"=>nil}
-=======
         Hash.from_xml(@event.to_xml)["event#{$arclass}"].except("id").should == {"textfile"=>nil, "foo"=>nil}
->>>>>>> f30f54e9
       end
 
       # FIXME to_xml should work like to_json
