require File.dirname(__FILE__) + '/../spec_helper'

require 'carrierwave/orm/sequel'

DB = Sequel.sqlite

describe CarrierWave::Sequel do

  def setup_variables_for_class(klass)
    uploader = Class.new(CarrierWave::Uploader::Base)
    klass.mount_uploader(:image, uploader)
    model = klass.new
    [klass, uploader, model] 
  end

  describe '.mount_uploader' do
    
    before(:all) do
      DB.create_table :events do
        primary_key :id
        column      :image,    :string
        column      :textfile, :string
      end
    end

    after(:all) do
      DB.drop_table :events
    end
    
    before do
      @class = Class.new(Sequel::Model)
      @class.set_dataset :events
      @class, @uploader, @event = setup_variables_for_class(@class)
    end
    
    describe '#image' do
      
      it "should return nil when nothing has been assigned" do
        @event.image.should be_blank
      end
      
      it "should return nil when an empty string has been assigned" do
        @event[:image] = ''
        @event.save
        @event.reload
        @event.image.should be_blank
      end
      
      it "should retrieve a file from the storage if a value is stored in the database" do
        @event[:image] = 'test.jpeg'
        @event.save
        @event.reload
        @event.image.should be_an_instance_of(@uploader)
      end
      
      it "should set the path to the store dir" do
        @event[:image] = 'test.jpeg'
        @event.save
        @event.reload
        @event.image.current_path.should == public_path('uploads/test.jpeg')
      end
    
    end
    
    describe '#image=' do
      
      it "should cache a file" do
        @event.image = stub_file('test.jpeg')
        @event.image.should be_an_instance_of(@uploader)
      end
      
      it "should write nothing to the database, to prevent overriden filenames to fail because of unassigned attributes" do
        @event[:image].should be_nil
      end
      
      it "should copy a file into into the cache directory" do
        @event.image = stub_file('test.jpeg')
        @event.image.current_path.should =~ /^#{public_path('uploads/tmp')}/
      end
      
      it "should do nothing when nil is assigned" do
        @event.image = nil
        @event.image.should be_blank
      end
      
      it "should do nothing when an empty string is assigned" do
        @event.image = ''
        @event.image.should be_blank
      end
      
    end
    
    describe '#save' do
      
      it "should do nothing when no file has been assigned" do
        @event.save.should be_true
        @event.image.should be_blank
      end
      
      it "should copy the file to the upload directory when a file has been assigned" do
        @event.image = stub_file('test.jpeg')
        @event.save.should be_true
        @event.image.should be_an_instance_of(@uploader)
        @event.image.current_path.should == public_path('uploads/test.jpeg')
      end
      
      describe 'with validation' do

        before do
          # Add validations
          if CarrierWave::Sequel.new_sequel?
            @class.class_eval do
              def validate
                errors.add(:image, 'FAIL!')
              end
            end
          else
            @class.class_eval do
              validates_each(:image) do |o,a,v|
                o.errors.add(a, 'FAIL!')
              end
            end
          end
          # Turn off raising the exceptions on save
          @event.raise_on_save_failure = false
        end

        it "should do nothing when a validation fails" do
          @event.image = stub_file('test.jpeg')
          @event.should_not be_valid
          @event.save
          @event.should be_new
          @event.image.should be_an_instance_of(@uploader)
          @event.image.current_path.should =~ /^#{public_path('uploads/tmp')}/
        end
      end 
     
      it "should assign the filename to the database" do
        pending "Sequel support is currently broken" do
          @event.image = stub_file('test.jpeg')
          @event.save.should be_true
          @event.reload
          @event[:image].should == 'test.jpeg'
        end
      end

      it "should remove the image if remove_image? returns true" do
<<<<<<< HEAD
        @event.image = stub_file('test.jpeg')
        @event.save
        @event.remove_image = true
        @event.save
        @event.reload
        @event.image.should == nil
        @event[:image].should == ''
=======
        pending "Sequel support is currently broken" do
          @event.image = stub_file('test.jpeg')
          @event.save
          @event.remove_image = true
          @event.save
          @event.reload
          @event.image.should be_blank
          @event[:image].should == ''
        end
>>>>>>> b40abc8a
      end
    end
    
    describe 'with overriddent filename' do
      
      describe '#save' do

        before do
          @uploader.class_eval do
            def filename
              model.name + File.extname(super)
            end
          end
          @event.stub!(:name).and_return('jonas')
        end

        it "should copy the file to the upload directory when a file has been assigned" do
          @event.image = stub_file('test.jpeg')
          @event.save.should be_true
          @event.image.should be_an_instance_of(@uploader)
          @event.image.current_path.should == public_path('uploads/jonas.jpeg')
        end

        it "should assign an overridden filename to the database" do
          pending "Sequel support is currently broken" do
            @event.image = stub_file('test.jpeg')
            @event.save.should be_true
            @event.reload
            @event[:image].should == 'jonas.jpeg'
          end
        end

      end

    end
    
  end
end<|MERGE_RESOLUTION|>--- conflicted
+++ resolved
@@ -145,15 +145,6 @@
       end
 
       it "should remove the image if remove_image? returns true" do
-<<<<<<< HEAD
-        @event.image = stub_file('test.jpeg')
-        @event.save
-        @event.remove_image = true
-        @event.save
-        @event.reload
-        @event.image.should == nil
-        @event[:image].should == ''
-=======
         pending "Sequel support is currently broken" do
           @event.image = stub_file('test.jpeg')
           @event.save
@@ -163,7 +154,6 @@
           @event.image.should be_blank
           @event[:image].should == ''
         end
->>>>>>> b40abc8a
       end
     end
     
