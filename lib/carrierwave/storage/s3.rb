--- conflicted
+++ resolved
@@ -222,19 +222,11 @@
       end
 
       def connection
-<<<<<<< HEAD
-        @connection ||= Fog::Storage.new(
-          :provider => 'AWS',
-          :aws_access_key_id => uploader.s3_access_key_id,
-          :aws_secret_access_key => uploader.s3_secret_access_key,
-          :region => uploader.s3_region
-=======
         @connection ||= ::Fog::Storage.new(
           :aws_access_key_id      => uploader.s3_access_key_id,
           :aws_secret_access_key  => uploader.s3_secret_access_key,
           :provider               => 'AWS',
           :region                 => uploader.s3_region
->>>>>>> 97f4ffe5
         )
       end
 
