--- conflicted
+++ resolved
@@ -1,184 +1,2 @@
-<<<<<<< HEAD
-# encoding: utf-8
-begin
-  require 'aws'
-rescue LoadError
-  puts "WARNING: using right_aws library, you might want to install the more up to date 'aws' gem"
-  require 'right_aws'
-end
-
-module CarrierWave
-  module Storage
-
-    ##
-    # Uploads things to Amazon S3 webservices using the RightAWS libraries (right_aws gem). 
-    # In order for CarrierWave to connect to Amazon S3, you'll need to specify an access key id, secret key
-    # and bucket
-    #
-    #     CarrierWave.configure do |config|
-    #       config.s3_access_key_id = "xxxxxx"
-    #       config.s3_secret_access_key = "xxxxxx"
-    #       config.s3_bucket = "my_bucket_name"
-    #     end
-    #
-    # The RightAWS::S3Interface is used directly as opposed to the normal RightAWS::S3::Bucket et.al. classes.
-    # This gives much improved performance and avoids unnecessary requests.
-    #
-    # You can set the access policy for the uploaded files:
-    #
-    #     CarrierWave.configure do |config|
-    #       config.s3_access_policy = 'public-read'
-    #     end
-    #
-    # The default is 'public-read'. For more options see:
-    #
-    # http://docs.amazonwebservices.com/AmazonS3/latest/RESTAccessPolicy.html#RESTCannedAccessPolicies
-    #
-    # You can change the generated url to a cnamed domain by setting the cnamed config:
-    #
-    #     CarrierWave.configure do |config|
-    #       config.s3_cnamed = true
-    #       config.s3_bucket = 'bucketname.domain.tld'
-    #     end
-    #
-    # Now the resulting url will be
-    #     
-    #     http://bucketname.domain.tld/path/to/file
-    #
-    # instead of
-    #
-    #     http://bucketname.domain.tld.s3.amazonaws.com/path/to/file
-    #
-    class RightS3 < Abstract
-
-      class File
-
-        def initialize(uploader, base, path)
-          @uploader = uploader
-          @path = path
-          @base = base
-        end
-
-        ##
-        # Returns the current path of the file on S3
-        #
-        # === Returns
-        #
-        # [String] A path
-        #
-        def path
-          @path
-        end
-
-        ##
-        # Reads the contents of the file from S3
-        #
-        # === Returns
-        #
-        # [String] contents of the file
-        #
-        def read
-          result = connection.get(bucket, @path)
-          @headers = result[:headers]
-          result[:object]
-        end
-
-        ##
-        # Remove the file from Amazon S3
-        #
-        def delete
-          connection.delete(bucket, @path)
-        end
-
-        ##
-        # Returns the url on Amazon's S3 service
-        #
-        # === Returns
-        #
-        # [String] file's url
-        #
-        def url
-          if @uploader.s3_cnamed
-            ["http://#{@uploader.s3_bucket}", @path].compact.join('/')
-          else
-            ["http://#{@uploader.s3_bucket}.s3.amazonaws.com", @path].compact.join('/')
-          end
-        end
-
-        def content_type
-          headers["content-type"]
-        end
-
-        #def content_disposition
-        #  s3_object.content_disposition
-        #end
-
-        def store(file)
-          connection.put(bucket, @path, file.read,
-            'x-amz-acl' => @uploader.s3_access_policy,
-            'content-type' => file.content_type
-          )
-        end
-
-      private
-      
-        def headers
-          @headers ||= {}
-        end
-
-        def bucket
-          @uploader.s3_bucket
-        end
-
-        def connection
-          @base.connection
-        end
-
-      end
-
-      ##
-      # Store the file on S3
-      #
-      # === Parameters
-      #
-      # [file (CarrierWave::SanitizedFile)] the file to store
-      #
-      # === Returns
-      #
-      # [CarrierWave::Storage::RightS3::File] the stored file
-      #
-      def store!(file)
-        f = CarrierWave::Storage::RightS3::File.new(uploader, self, uploader.store_path)
-        f.store(file)
-        f
-      end
-
-      # Do something to retrieve the file
-      #
-      # @param [String] identifier uniquely identifies the file
-      #
-      # [identifier (String)] uniquely identifies the file
-      #
-      # === Returns
-      #
-      # [CarrierWave::Storage::RightS3::File] the stored file
-      #
-      def retrieve!(identifier)
-        CarrierWave::Storage::RightS3::File.new(uploader, self, uploader.store_path(identifier))
-      end
-
-      def connection
-        if defined?(Aws)
-          @connection ||= Aws::S3Interface.new(uploader.s3_access_key_id, uploader.s3_secret_access_key, :multi_thread => true)
-        else
-          @connection ||= RightAws::S3Interface.new(uploader.s3_access_key_id, uploader.s3_secret_access_key)
-        end
-      end
-
-    end # RightS3
-  end # Storage
-end # CarrierWave
-=======
 
 raise "The right_aws library is no longer supported. Please install the updated 'aws' library with support for Ruby 1.9 and euro buckets"
->>>>>>> 8538a78a
